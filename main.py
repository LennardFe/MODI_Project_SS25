--- conflicted
+++ resolved
@@ -18,17 +18,15 @@
 
 # Global variables
 CALIBRATION_ANCHOR = "5C19" # Anchor to face in the beginning to calibrate
+start_visualization = True # Set to False if you want to skip the visualization
 start_setup_dwm = False  # Set to False if you want to skip the DWM setup
 
-<<<<<<< HEAD
-def run_simulation(with_animation=True, with_lamp_visualization=True):
+
+def run_simulation(with_animation=True, with_lamp_visualization=False):
     simulator = RealTimeSimulator()
     simulator.run_simulation(with_animation, with_lamp_visualization)
 
-def main(start_setup_dwm, start_visualization):
-=======
 def main(start_setup_dwm):
->>>>>>> faf517d9
     # Drop and recreate the SQLite tables
     setup_db()
 
@@ -45,9 +43,5 @@
     kivy_instance.run()
 
 if __name__ == "__main__":
-<<<<<<< HEAD
-    main(start_setup_dwm, start_visualization)
-    #run_simulation(True,False)
-=======
     main(start_setup_dwm)
->>>>>>> faf517d9
+    #run_simulation(False,False)